--- conflicted
+++ resolved
@@ -681,11 +681,8 @@
     final var builder =
         SegmentedJournal.builder()
             .withDirectory(directory.resolve("data").toFile())
-<<<<<<< HEAD
             .withMaxSegmentSize(1024 * 1024) // speeds up certain tests, e.g. shouldCompact
-=======
             .withMetaStore(metaStore)
->>>>>>> 158acee5
             .withJournalIndexDensity(5);
     option.accept(builder);
 
