<project xmlns="http://maven.apache.org/POM/4.0.0"
  xmlns:xsi="http://www.w3.org/2001/XMLSchema-instance"
  xsi:schemaLocation="http://maven.apache.org/POM/4.0.0 http://maven.apache.org/xsd/maven-4.0.0.xsd">

  <modelVersion>4.0.0</modelVersion>
  <name>Zeebe QA Integration Tests</name>
  <artifactId>zeebe-qa-integration-tests</artifactId>
  <packaging>jar</packaging>

  <parent>
    <groupId>io.zeebe</groupId>
    <artifactId>zeebe-qa</artifactId>
    <version>0.18.0-SNAPSHOT</version>
  </parent>

  <dependencies>
    <dependency>
      <groupId>io.zeebe</groupId>
      <artifactId>zeebe-broker-core</artifactId>
    </dependency>

    <dependency>
      <groupId>io.zeebe</groupId>
      <artifactId>zeebe-client-java</artifactId>
    </dependency>

    <dependency>
      <groupId>io.zeebe</groupId>
      <artifactId>zeebe-gateway</artifactId>
    </dependency>

    <dependency>
      <groupId>io.zeebe</groupId>
      <artifactId>zeebe-util</artifactId>
    </dependency>

    <dependency>
      <groupId>io.zeebe</groupId>
      <artifactId>zeebe-exporter-api</artifactId>
    </dependency>

    <dependency>
      <groupId>io.zeebe</groupId>
      <artifactId>zeebe-bpmn-model</artifactId>
    </dependency>

    <dependency>
      <groupId>io.zeebe</groupId>
      <artifactId>zeebe-protocol-impl</artifactId>
    </dependency>

    <dependency>
      <groupId>io.zeebe</groupId>
      <artifactId>zeebe-protocol</artifactId>
    </dependency>

    <dependency>
      <groupId>io.zeebe</groupId>
      <artifactId>zeebe-service-container</artifactId>
    </dependency>

    <dependency>
      <groupId>io.zeebe</groupId>
      <artifactId>zeebe-transport</artifactId>
    </dependency>

    <dependency>
      <groupId>io.zeebe</groupId>
      <artifactId>zeebe-logstreams</artifactId>
    </dependency>

    <dependency>
      <groupId>org.agrona</groupId>
      <artifactId>agrona</artifactId>
    </dependency>

    <dependency>
      <groupId>io.zeebe</groupId>
      <artifactId>atomix-cluster</artifactId>
    </dependency>

    <dependency>
      <groupId>io.zeebe</groupId>
      <artifactId>atomix-utils</artifactId>
    </dependency>

    <dependency>
      <groupId>io.zeebe</groupId>
      <artifactId>atomix</artifactId>
    </dependency>

    <dependency>
      <groupId>io.grpc</groupId>
      <artifactId>grpc-core</artifactId>
    </dependency>

    <dependency>
      <groupId>org.slf4j</groupId>
      <artifactId>slf4j-api</artifactId>
    </dependency>

    <dependency>
      <groupId>io.zeebe</groupId>
      <artifactId>zeebe-test-util</artifactId>
      <scope>test</scope>
    </dependency>

    <dependency>
      <groupId>io.zeebe</groupId>
      <artifactId>zeebe-broker-core</artifactId>
      <type>test-jar</type>
      <classifier>tests</classifier>
      <scope>test</scope>
    </dependency>

    <dependency>
      <groupId>junit</groupId>
      <artifactId>junit</artifactId>
      <scope>test</scope>
    </dependency>

    <dependency>
      <groupId>org.assertj</groupId>
      <artifactId>assertj-core</artifactId>
      <scope>test</scope>
    </dependency>

    <dependency>
      <groupId>io.zeebe</groupId>
      <artifactId>zeebe-exporter-asserts</artifactId>
      <scope>test</scope>
    </dependency>

    <dependency>
      <groupId>org.hamcrest</groupId>
      <artifactId>hamcrest</artifactId>
      <scope>test</scope>
    </dependency>
  </dependencies>

  <build>
    <plugins>
      <plugin>
        <groupId>org.apache.maven.plugins</groupId>
        <artifactId>maven-surefire-plugin</artifactId>
        <configuration>
<<<<<<< HEAD
          <rerunFailingTestsCount>5</rerunFailingTestsCount>
          <argLine>-Xmx1024m -XX:MaxDirectMemorySize=4g</argLine>
=======
          <argLine>-Xmx2048m -XX:MaxDirectMemorySize=4g</argLine>
>>>>>>> 33b012f1
        </configuration>
      </plugin>
    </plugins>
  </build>

  <profiles>
    <profile>
      <id>skip-it</id>
      <activation>
        <property>
          <name>zeebe.it.skip</name>
          <value>true</value>
        </property>
      </activation>
      <properties>
        <maven.test.skip>true</maven.test.skip>
      </properties>
    </profile>
  </profiles>
</project>
<|MERGE_RESOLUTION|>--- conflicted
+++ resolved
@@ -144,12 +144,8 @@
         <groupId>org.apache.maven.plugins</groupId>
         <artifactId>maven-surefire-plugin</artifactId>
         <configuration>
-<<<<<<< HEAD
           <rerunFailingTestsCount>5</rerunFailingTestsCount>
-          <argLine>-Xmx1024m -XX:MaxDirectMemorySize=4g</argLine>
-=======
           <argLine>-Xmx2048m -XX:MaxDirectMemorySize=4g</argLine>
->>>>>>> 33b012f1
         </configuration>
       </plugin>
     </plugins>
