/*
 * Copyright Camunda Services GmbH and/or licensed to Camunda Services GmbH under
 * one or more contributor license agreements. See the NOTICE file distributed
 * with this work for additional information regarding copyright ownership.
 * Licensed under the Zeebe Community License 1.1. You may not use this file
 * except in compliance with the Zeebe Community License 1.1.
 */
package io.camunda.zeebe.engine.processing.deployment.distribute;

import io.camunda.zeebe.engine.api.TypedRecord;
import io.camunda.zeebe.engine.processing.streamprocessor.TypedRecordProcessor;
import io.camunda.zeebe.engine.processing.streamprocessor.writers.StateWriter;
import io.camunda.zeebe.engine.processing.streamprocessor.writers.TypedRejectionWriter;
import io.camunda.zeebe.engine.processing.streamprocessor.writers.Writers;
import io.camunda.zeebe.engine.state.immutable.DeploymentState;
import io.camunda.zeebe.protocol.impl.record.value.deployment.DeploymentDistributionRecord;
import io.camunda.zeebe.protocol.impl.record.value.deployment.DeploymentRecord;
import io.camunda.zeebe.protocol.record.RejectionType;
import io.camunda.zeebe.protocol.record.intent.DeploymentDistributionIntent;
import io.camunda.zeebe.protocol.record.intent.DeploymentIntent;

public class CompleteDeploymentDistributionProcessor
    implements TypedRecordProcessor<DeploymentDistributionRecord> {

  private static final String REJECT_MSG_DEPLOYMENT_DISTRIBUTION_COMPLETED =
      "Expected to find pending deployment with key %d, but deployment distribution already completed.";

  private final DeploymentRecord emptyDeploymentRecord = new DeploymentRecord();
  private final StateWriter stateWriter;
  private final DeploymentState deploymentState;
  private final TypedRejectionWriter rejectionWriter;

  public CompleteDeploymentDistributionProcessor(
      final DeploymentState deploymentState, final Writers writers) {
    stateWriter = writers.state();
    this.deploymentState = deploymentState;
    rejectionWriter = writers.rejection();
  }

  @Override
  public void processRecord(final TypedRecord<DeploymentDistributionRecord> record) {

    final var deploymentKey = record.getKey();
<<<<<<< HEAD
    if (!deploymentState.hasPendingDeploymentDistribution(
        deploymentKey, record.getValue().getPartitionId())) {
=======
    final var partitionId = record.getValue().getPartitionId();
    if (!deploymentState.hasPendingDeploymentDistribution(deploymentKey, partitionId)) {
>>>>>>> abd5fb47
      rejectionWriter.appendRejection(
          record,
          RejectionType.NOT_FOUND,
          String.format(REJECT_MSG_DEPLOYMENT_DISTRIBUTION_COMPLETED, deploymentKey));
      return;
    }

    stateWriter.appendFollowUpEvent(
        deploymentKey, DeploymentDistributionIntent.COMPLETED, record.getValue());

    if (!deploymentState.hasPendingDeploymentDistribution(deploymentKey)) {
      // to be consistent we write here as well an empty deployment record
      // https://github.com/zeebe-io/zeebe/issues/6314
      stateWriter.appendFollowUpEvent(
          deploymentKey, DeploymentIntent.FULLY_DISTRIBUTED, emptyDeploymentRecord);
    }
  }
}<|MERGE_RESOLUTION|>--- conflicted
+++ resolved
@@ -41,13 +41,8 @@
   public void processRecord(final TypedRecord<DeploymentDistributionRecord> record) {
 
     final var deploymentKey = record.getKey();
-<<<<<<< HEAD
-    if (!deploymentState.hasPendingDeploymentDistribution(
-        deploymentKey, record.getValue().getPartitionId())) {
-=======
     final var partitionId = record.getValue().getPartitionId();
     if (!deploymentState.hasPendingDeploymentDistribution(deploymentKey, partitionId)) {
->>>>>>> abd5fb47
       rejectionWriter.appendRejection(
           record,
           RejectionType.NOT_FOUND,
