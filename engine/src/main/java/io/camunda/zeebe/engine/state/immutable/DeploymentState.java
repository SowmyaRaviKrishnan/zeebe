--- conflicted
+++ resolved
@@ -21,16 +21,6 @@
    */
   boolean hasPendingDeploymentDistribution(long deploymentKey);
 
-<<<<<<< HEAD
-=======
-  /**
-   * Returns whether a specific deployment distribution for a specific partition is pending.
-   *
-   * @param deploymentKey the key of the deployment that may have a pending distribution
-   * @param partitionId the id of the partition to which the distribution might be pending
-   * @return {@code true} if the specific pending deployment exists, otherwise {@code false}.
-   */
->>>>>>> abd5fb47
   boolean hasPendingDeploymentDistribution(long deploymentKey, int partitionId);
 
   DeploymentRecord getStoredDeploymentRecord(long deploymentKey);
